--- conflicted
+++ resolved
@@ -70,7 +70,6 @@
                                     eventType: eventType)
     }
 
-<<<<<<< HEAD
     func sessionStart(projectToken: String) -> Bool {
         /// Get the current timestamp to calculate the session period.
         let now = NSDate().timeIntervalSince1970
@@ -139,7 +138,8 @@
         return database.trackEvents(type: Constants.EventTypes.sessionEnd,
                                     projectToken: projectToken,
                                     properties: properties)
-=======
+    }
+  
     func trackProperties(projectId: String,
                          customerId: KeyValueModel,
                          properties: [KeyValueModel],
@@ -148,6 +148,5 @@
                                       customerId: customerId,
                                       properties: properties,
                                       timestamp: timestamp)
->>>>>>> f90390f7
     }
 }